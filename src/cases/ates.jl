"""
    ates(; kwargs...)

Create an Aquifer Thermal Energy Storage (ATES) simulation case.

# Keyword Arguments

## Geometry Parameters
- `well_distance = missing`: Distance between hot and cold wells [m]. If missing, 
  calculated as 2×thermal_radius
- `depths = [0.0, 850.0, 900.0, 1000.0, 1050.0, 1300.0]`: Layer interface depths [m]
- `aquifer_layer = 3`: Index of the aquifer layer for thermal storage
- `use_2d = false`: If true, creates a 2D model

## Rock Properties (per layer)
- `porosity = [0.01, 0.05, 0.35, 0.05, 0.01]`: Porosity for each layer [-]
- `permeability`: Permeability for each layer [m²]
- `rock_thermal_conductivity`: Thermal conductivity [W/(m·K)]
- `rock_heat_capacity`: Rock heat capacity [J/(kg·K)]

## Thermal Parameters
- `temperature_surface = 10°C`: Surface temperature [K]
- `thermal_gradient = 0.03`: Geothermal gradient [K/m]

## Operational Parameters
- `temperature_charge = 95°C`: Temperature of injected water during charging [K]
- `temperature_discharge = 25°C`: Temperature of injected water during discharging [K]
- `rate_charge = missing`: Injection/production rate during charging [m³/s]. If
  missing, calculated based on a target thermal_radius = well_distance/2 or, if
  well_distance missing, 250 m
- `rate_discharge = rate_charge`: Rate during discharging [m³/s]
- `balanced_injection = true`: If true, the injection well target will be set
  equal to the production rate

## Advanced Options
- `utes_schedule_args = NamedTuple()`: Additional arguments passed to
  make_utes_schedule
- `mesh_args = NamedTuple()`: Additional arguments passed to make_ates_cart_mesh

# Returns
A `JutulCase` for ATES
```
"""
function ates(;
    well_distance = missing,
    depths = [0.0, 850.0, 900.0, 1000.0, 1050.0, 1300.0],
    porosity = [0.01, 0.05, 0.35, 0.05, 0.01],
    permeability = [1.0, 5.0, 1000.0, 5.0, 1.0].*1e-3.*si_unit(:darcy),
    rock_thermal_conductivity = [2.5, 2.0, 1.5, 2.0, 2.5].*watt/(meter*Kelvin),
    rock_heat_capacity = 900.0*joule/(kilogram*Kelvin),
    aquifer_layer = 3,
    temperature_charge = convert_to_si(95, :Celsius),
    temperature_discharge = convert_to_si(25, :Celsius),
    rate_charge = missing,
    rate_discharge = rate_charge,
    balanced_injection = true,
    temperature_surface = convert_to_si(10.0, :Celsius),
    thermal_gradient = 0.03Kelvin/meter,
    charge_period = ["June", "September"],
    discharge_period = ["December", "March"],
    utes_schedule_args = NamedTuple(),
    use_2d = false,
    mesh_args = NamedTuple(),
)

    # ## Process input and set defaults
    # Fill layer properties given as scalars
    layer_thickness = diff(depths)
    process_value = v -> v isa Number ? fill(v, length(depths)-1) : v
    porosity = process_value(porosity)
    permeability = process_value(permeability)
    rock_thermal_conductivity = process_value(rock_thermal_conductivity)
    rock_heat_capacity = process_value(rock_heat_capacity)
    # Calculate thermal properties for the aquifer layer
    Cf, Cr = 4184.0, rock_heat_capacity[aquifer_layer]
    ϕ = porosity[aquifer_layer]
    Caq = Cf*ϕ + Cr*(1 - ϕ)
    Haq = layer_thickness[aquifer_layer]
    # Default charging duration (6 months)
    # TODO: Use charge duration from input
    charge_duration = 0.5si_unit(:year)
    ch_start = Fimbul.process_time(2025, charge_period[1])
    ch_end = Fimbul.process_time(2025, charge_period[2], true)
    charge_duration = (ch_end - ch_start).value*1e-3
    thermal_radius = missing
    # Calculate rate based on a target 250 m thermal radius if not provided
    if ismissing(rate_charge)
        thermal_radius = ismissing(well_distance) ? 250.0 : well_distance/2
        rate_charge = (thermal_radius^2*Caq*π*Haq/Cf)/charge_duration
        # Adjust for 2D simulation (per unit width)
        if use_2d
            rate_charge *= 2/(π*thermal_radius)
        end
    end
    # Set discharge rate equal to charge rate if not specified
    if ismissing(rate_discharge)
        rate_discharge = rate_charge
    end
    Vin = rate_charge*charge_duration
    # Calculate thermal radius from injected volume if not already set above
    if ismissing(thermal_radius)
        thermal_radius = thermal_radius_aquifer(Vin, Haq, ϕ, Cf, Cr)
    end
    # Set well distance based on thermal radius if not specified
    if ismissing(well_distance)
        well_distance = 2*thermal_radius
    end

    # ## Create reservoir domain
    # Create mesh
    nearwell_radius = 0.5*min(thermal_radius, well_distance/2)
    msh, layers = make_ates_cart_mesh(well_distance, depths, aquifer_layer;
        nearwell_radius = nearwell_radius,
        use_2d = use_2d,
        mesh_args...
    )
    # Set properties and create domain
    porosity = porosity[layers]
    permeability = permeability[layers]
    rock_thermal_conductivity = rock_thermal_conductivity[layers]
    rock_heat_capacity = rock_heat_capacity[layers]
    domain = reservoir_domain(msh;
        porosity = porosity,
        permeability = permeability,
        rock_thermal_conductivity = rock_thermal_conductivity,
        rock_heat_capacity = rock_heat_capacity
    )

    # ## Setup wells
    k = cell_ijk(msh, findlast(layers .== aquifer_layer))[3]
    # Setup hot well
    xw_hot  = [-well_distance/2 0.0 0.0; -well_distance/2 0.0 depths[end]]
    cell = Jutul.find_enclosing_cells(msh, xw_hot)[1]
    ij = cell_ijk(msh, cell)[1:2]
    hot_well = setup_vertical_well(domain, ij[1], ij[2]; toe=k, simple_well=false, name = :Hot)
<<<<<<< HEAD
    # Wells are only open in aquifer - provide well indices explicitly
    rcells = hot_well.representation.perforations.reservoir
    WI = [compute_peaceman_index(msh, permeability[c], 0.1, c) for c in rcells]
    WI[.!(layers[rcells] .== aquifer_layer)] .= 0.0
=======
    # Only perforate in the aquifer layer
    hot_rcells = hot_well.representation.perforations.reservoir
    WI = [compute_peaceman_index(msh, permeability[c], 0.1, c) for c in hot_rcells]
    WI[layers[hot_rcells] .!== aquifer_layer] .= 0.0
>>>>>>> e6721abd
    hot_well[:well_indices] = WI
    # Setup cold well
    xw_cold  = [well_distance/2 0.0 0.0; well_distance/2 0.0 depths[end]]
    cell = Jutul.find_enclosing_cells(msh, xw_cold)[1]
    ij = cell_ijk(msh, cell)[1:2]
    cold_well = setup_vertical_well(domain, ij[1], ij[2]; toe=k, simple_well=false, name = :Cold)
<<<<<<< HEAD
    # Wells are only open in aquifer - provide well indices explicitly
    rcells = cold_well.representation.perforations.reservoir
    WI = [compute_peaceman_index(msh, permeability[c], 0.1, c) for c in rcells]
    WI[.!(layers[rcells] .== aquifer_layer)] .= 0.0
=======
    # Only perforate in the aquifer layer
    cold_rcells = cold_well.representation.perforations.reservoir
    WI = [compute_peaceman_index(msh, permeability[c], 0.1, c) for c in cold_rcells]
    WI[layers[cold_rcells] .!== aquifer_layer] .= 0.0
>>>>>>> e6721abd
    cold_well[:well_indices] = WI

    # ## Setup reservoir model
    model = setup_reservoir_model(
        domain, :geothermal;
        wells = [hot_well, cold_well]
    )

    # ## Set boundary and initial conditions
    # Get fluid density for well controls
    rho = reservoir_model(model).system.rho_ref[1]
    # Setup geometry and calculate hydrostatic/geothermal profiles
    rmodel = reservoir_model(model)
    geo = tpfv_geometry(msh)
    # Hydrostatic pressure gradient
    dpdz = rho*gravity_constant
    # Geothermal temperature gradient
    dTdz = thermal_gradient
    # Pressure and temperature as functions of depth
    p = z -> 10atm .+ dpdz.*z
    T = z -> temperature_surface .+ dTdz*z
    # Set boundary conditions
    z_bdr = geo.boundary_centroids[3, :]
    xy_bdr = geo.boundary_centroids[1:2, :]
    cells_bdr = geo.boundary_neighbors
    z0 = minimum(z_bdr)
    top = isapprox.(z_bdr, z0)
    bottom = isapprox.(z_bdr, maximum(z_bdr))
    west = isapprox.(xy_bdr[1, :], minimum(xy_bdr[1, :]))
    east = isapprox.(xy_bdr[1, :], maximum(xy_bdr[1, :]))
    south = isapprox.(xy_bdr[2, :], minimum(xy_bdr[2, :]))
    north = isapprox.(xy_bdr[2, :], maximum(xy_bdr[2, :]))
    # Select boundary faces based on setup
    cells_bc, z_bc = Int64[], Float64[]
    if use_2d
        # For 2D: apply BCs on top, bottom, west (left), east (right)
        subset = top .|| bottom .|| west .|| east
    else
        # For 3D: apply BCs on all external boundaries
        subset = top .|| bottom .|| south .|| north .|| west .|| east
    end
    cells_bc = cells_bdr[subset]
    z_bc = z_bdr[subset]
    z_hat = z_bc .- z0
    # Create flow boundary conditions
    bc = flow_boundary_condition(cells_bc, rmodel.data_domain, p(z_hat), T(z_hat));
    # Setup initial state with hydrostatic pressure and geothermal temperature
    z_cells = geo.cell_centroids[3, :]
    z_hat = z_cells .- z0
    state0 = setup_reservoir_state(model,
        Pressure = p(z_hat),
        Temperature = T(z_hat)
    );

    # ## Set up ATES schedule
    # Set up well controls for charging phase
    if balanced_injection
        rate_target = JutulDarcy.ReinjectionTarget(NaN, [:Cold])
    else
        rate_target = TotalRateTarget(rate_charge)
    end
    # Hot well: inject hot water
    ctrl_hot = InjectorControl(
        rate_target, [1.0], density = rho, temperature = temperature_charge)
    # Cold well: produce water
    rate_target = TotalRateTarget(-rate_charge)
    ctrl_cold = ProducerControl(rate_target)
    control = Dict(:Hot => ctrl_hot, :Cold => ctrl_cold)
    # Set up forces
    forces_charge = setup_reservoir_forces(model; bc = bc, control = control)
    # Set up well controls for discharging phase (roles reversed)
    # Hot well: produce hot water
    rate_target = TotalRateTarget(-rate_discharge)
    ctrl_hot  = ProducerControl(rate_target)
    # Cold well: inject cold water
    if balanced_injection
        rate_target = JutulDarcy.ReinjectionTarget(NaN, [:Hot])
    else
        rate_target = TotalRateTarget(rate_discharge)
    end
    ctrl_cold = InjectorControl(
        rate_target, [1.0], density = rho, temperature = temperature_discharge)
    # Set up forces
    control = Dict(:Hot => ctrl_hot, :Cold => ctrl_cold)
    forces_discharge = setup_reservoir_forces(model; bc = bc, control = control)
    # Set up forces for rest periods (no active wells)
    forces_rest = setup_reservoir_forces(model; bc = bc)
    # Create UTES operational schedule
    dt, forces = make_utes_schedule(
        forces_charge, forces_discharge, forces_rest,
        charge_period = charge_period,
        discharge_period = discharge_period;
        utes_schedule_args...
    )

    # ## Create and return the complete simulation case
    case = JutulCase(model, dt, forces; state0 = state0)
    return case, layers

end

"""
    ates_simple(; kwargs...)

Create a simplified ATES case with only aquifer and cap rock/basement layers.

This is a convenience function for quick ATES simulations with minimal setup.
It creates a three-layer system: cap rock, aquifer, and basement.

# Keyword Arguments
- `well_distance = 500.0`: Distance between wells [m]
- `aquifer_thickness = 100.0`: Thickness of aquifer layer [m]
- `depth = 1000.0`: Depth to top of aquifer [m]
- `porosity = [0.2, 0.01]`: [aquifer, cap rock/basement] porosity [-]
- `permeability`: [aquifer, cap rock/basement] permeability [m²]
- `thermal_conductivity`: [aquifer, cap rock/basement] thermal conductivity [W/(m·K)]
- `rock_heat_capacity`: [aquifer, cap rock/basement] heat capacity [J/(kg·K)]
- `kwargs...`: Additional arguments passed to `ates()`

# Returns
A `JutulCase` object for the simplified ATES system.

# Example
```julia
case = ates_simple(
    well_distance = 400.0,
    aquifer_thickness = 50.0,
    depth = 800.0
)
```
"""
function ates_simple(;
    well_distance = missing,
    aquifer_thickness = 100.0,
    depth = 1000.0,
    porosity = [0.35, 0.05],
    permeability = [1000.0, 5.0].*1e-3.*si_unit(:darcy),
    rock_thermal_conductivity = [2.0, 2.0].*watt/(meter*Kelvin),
    rock_heat_capacity = [900.0, 900.0]*joule/(kilogram*Kelvin),
    kwargs...
)

    # Middle layer is the aquifer
    aquifer_layer = 2  
    # Create simple three-layer system: cap rock - aquifer - basement
    # TODO: Add back-of-the-envelope calculation for thermal plume spread
    # downwards to set basement thickness
    depths = [0.0, depth, depth + aquifer_thickness, (depth + aquifer_thickness)*1.25]
    # Map properties to three layers
    make_prop = prop -> [prop[2], prop[1], prop[2]]  # [cap, aquifer, basement]
    porosity = make_prop(porosity)
    permeability = make_prop(permeability)
    rock_thermal_conductivity = make_prop(rock_thermal_conductivity)
    rock_heat_capacity = make_prop(rock_heat_capacity)
    # Call main ates function
    return Fimbul.ates(;
        well_distance=well_distance,
        depths=depths,
        porosity=porosity,
        permeability=permeability,
        rock_thermal_conductivity=rock_thermal_conductivity,
        rock_heat_capacity=rock_heat_capacity,
        aquifer_layer=aquifer_layer,
        kwargs...
    )

end

"""
    make_ates_cart_mesh(well_distance, depths, aquifer_layer; kwargs...)

Generate a Cartesian mesh optimized for ATES simulations.

Creates a structured mesh with refined gridding around wells and in the aquifer
layer to accurately capture thermal transport processes.

# Arguments
- `well_distance`: Distance between hot and cold wells [m]
- `depths`: Array of layer interface depths [m]
- `aquifer_layer`: Index of the aquifer layer for refined gridding

# Keyword Arguments
- `hxy_min = missing`: Minimum horizontal grid spacing [m]
- `hxy_max = missing`: Maximum horizontal grid spacing [m]  
- `hz_min = missing`: Minimum vertical grid spacing [m]
- `hz_max = missing`: Maximum vertical grid spacing [m]
- `thermal_radius = missing`: Radius of thermal influence for grid refinement [m]
- `offset_rel = 1.0`: Relative offset for domain boundaries
- `use_2d = false`: Create 2D mesh if true

# Returns
- `msh`: CartesianMesh object
- `layers`: Array mapping cells to layer indices

# Grid Design
The mesh uses graded refinement:
- Fine grid around wells and within thermal radius
- Coarse grid at domain boundaries
- Refined vertical resolution in and around aquifer layer
"""
function make_ates_cart_mesh(well_distance, depths, aquifer_layer;
    hxy_min = missing,
    hxy_max = missing,
    hz_min = missing,
    hz_max = missing,
    nearwell_radius = missing,
    offset_rel = 1.0,
    use_2d = false,
)

    # ## Process input
    # Set default thermal radius if not provided
    nearwell_radius = ismissing(nearwell_radius) ? well_distance/2 : nearwell_radius
    # Calculate domain offset to minimize boundary effects
    offset = offset_rel*maximum([well_distance, 2*nearwell_radius])
    # Well coordinates
    xy_hot = (-well_distance/2, 0.0)
    xy_cold = (well_distance/2, 0.0)
    # Set default horizontal grid spacing
    hxy_min = ismissing(hxy_min) ? nearwell_radius/6 : hxy_min
    hxy_max = ismissing(hxy_max) ? (offset - nearwell_radius)/5 : hxy_max
    @assert hxy_max ≥ hxy_min "hxy_max must be greater than or equal to hxy_min"
    # Set vertical grid spacing
    layer_thickness = diff(depths)
    hz_min = ismissing(hz_min) ? layer_thickness[aquifer_layer]/10 : hz_min
    hz_max = ismissing(hz_max) ? maximum(layer_thickness)/5 : hz_max
    @assert hz_max ≥ hz_min "hz_max must be greater than or equal to hz_min"

    # ## Create coordinate arrays with refinement
    # Create coordinates for x dimension
    x = [
        xy_hot[1]-offset,          # Left boundary
        xy_hot[1]-nearwell_radius, # Left thermal boundary
        xy_hot[1]-hxy_min/2,       # Near hot well
        xy_hot[1]+nearwell_radius, # Between wells
        xy_cold[1]-nearwell_radius,# Between wells  
        xy_cold[1]-hxy_min/2,      # Near cold well
        xy_cold[1]+nearwell_radius,# Right thermal boundary
        xy_cold[1]+offset          # Right boundary
    ]
    # Grid spacing array: coarse-fine-fine-coarse-fine-fine-coarse
    hx = [hxy_max, hxy_min, hxy_min, hxy_max, hxy_min, hxy_min, hxy_max];
    dx = diff(x)
    hx[dx .< hxy_max] .= hxy_min
    nx = round.(dx./hx)
    hx[nx .< 5] .= dx[nx .< 5]./5
    x, _ = Fimbul.interpolate_z(x, hx)
    # Create coordinates for y dimension
    if !use_2d
        y = [
            xy_hot[2]-offset,
            xy_hot[2]-nearwell_radius,
            xy_hot[2]-hxy_min/2,
            xy_hot[2]+nearwell_radius,
            xy_hot[2]+offset
        ]
        hy = [hxy_max, hxy_min, hxy_min, hxy_max]
        hy[diff(y) .< hxy_max] .= hxy_min
        y, _ = Fimbul.interpolate_z(y, hy)
    else
        y = [-0.5, 0.5]
    end
    # Create coordinates in vertical dimension
    hz = fill(hz_max, length(layer_thickness))
    hz[aquifer_layer] = hz_min
    hz[layer_thickness .< hz_max] .= hz_min
    nz = round.(layer_thickness./hz)
    hz[nz .< 5] .= layer_thickness[nz .< 5]./5
    z, layers = Fimbul.interpolate_z(depths, hz)
    # ## Create Cartesian mesh
    xyz = (x, y, z)
    sizes = map(x->diff(x), xyz)
    dims = Tuple([length(s) for s in sizes])
    msh = CartesianMesh(dims, sizes, origin = minimum.(xyz))
    # Map layers to all cells (repeat for each horizontal cell)
    layers = repeat(layers, inner = dims[1]*dims[2])

    return msh, layers
end<|MERGE_RESOLUTION|>--- conflicted
+++ resolved
@@ -133,34 +133,20 @@
     cell = Jutul.find_enclosing_cells(msh, xw_hot)[1]
     ij = cell_ijk(msh, cell)[1:2]
     hot_well = setup_vertical_well(domain, ij[1], ij[2]; toe=k, simple_well=false, name = :Hot)
-<<<<<<< HEAD
-    # Wells are only open in aquifer - provide well indices explicitly
-    rcells = hot_well.representation.perforations.reservoir
-    WI = [compute_peaceman_index(msh, permeability[c], 0.1, c) for c in rcells]
-    WI[.!(layers[rcells] .== aquifer_layer)] .= 0.0
-=======
     # Only perforate in the aquifer layer
     hot_rcells = hot_well.representation.perforations.reservoir
     WI = [compute_peaceman_index(msh, permeability[c], 0.1, c) for c in hot_rcells]
     WI[layers[hot_rcells] .!== aquifer_layer] .= 0.0
->>>>>>> e6721abd
     hot_well[:well_indices] = WI
     # Setup cold well
     xw_cold  = [well_distance/2 0.0 0.0; well_distance/2 0.0 depths[end]]
     cell = Jutul.find_enclosing_cells(msh, xw_cold)[1]
     ij = cell_ijk(msh, cell)[1:2]
     cold_well = setup_vertical_well(domain, ij[1], ij[2]; toe=k, simple_well=false, name = :Cold)
-<<<<<<< HEAD
-    # Wells are only open in aquifer - provide well indices explicitly
-    rcells = cold_well.representation.perforations.reservoir
-    WI = [compute_peaceman_index(msh, permeability[c], 0.1, c) for c in rcells]
-    WI[.!(layers[rcells] .== aquifer_layer)] .= 0.0
-=======
     # Only perforate in the aquifer layer
     cold_rcells = cold_well.representation.perforations.reservoir
     WI = [compute_peaceman_index(msh, permeability[c], 0.1, c) for c in cold_rcells]
     WI[layers[cold_rcells] .!== aquifer_layer] .= 0.0
->>>>>>> e6721abd
     cold_well[:well_indices] = WI
 
     # ## Setup reservoir model
